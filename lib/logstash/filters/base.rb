require "logstash/namespace"
require "logstash/logging"
require "logstash/plugin"
require "logstash/config/mixin"

class LogStash::Filters::Base < LogStash::Plugin
  include LogStash::Config::Mixin

  config_name "filter"

  # The type to act on. If a type is given, then this filter will only
  # act on messages with the same type. See any input plugin's "type"
  # attribute for more.
  # Optional.
  config :type, :validate => :string, :default => ""

  # Only handle events with all of these tags.  Note that if you specify
  # a type, the event must also match that type.
  # Optional.
  config :tags, :validate => :array, :default => []

  # Only handle events without any of these tags. Note this check is additional to type and tags.
  config :exclude_tags, :validate => :array, :default => []

  # If this filter is successful, add arbitrary tags to the event.
  # Tags can be dynamic and include parts of the event using the %{field}
  # syntax. Example:
  #
  #     filter {
  #       myfilter {
  #         add_tag => [ "foo_%{somefield}" ]
  #       }
  #     }
  #
  # If the event has field "somefield" == "hello" this filter, on success,
  # would add a tag "foo_hello"
  config :add_tag, :validate => :array, :default => []

  # If this filter is successful, remove arbitrary tags from the event.
  # Tags can be dynamic and include parts of the event using the %{field}
  # syntax. Example:
  #
  #     filter {
  #       myfilter {
  #         remove_tag => [ "foo_%{somefield}" ]
  #       }
  #     }
  #
  # If the event has field "somefield" == "hello" this filter, on success,
  # would remove the tag "foo_hello" if it is present
  config :remove_tag, :validate => :array, :default => []

  # If this filter is successful, add any arbitrary fields to this event.
  # Example:
  #
  #     filter {
  #       myfilter {
  #         add_field => [ "sample", "Hello world, from %{@source}" ]
  #       }
  #     }
  #
  #  On success, myfilter will then add field 'sample' with the value above
  #  and the %{@source} piece replaced with that value from the event.
  config :add_field, :validate => :hash, :default => {}

<<<<<<< HEAD
  RESERVED = ["type", "tags", "add_tag", "add_field", "exclude_tags"]
=======
  RESERVED = ["type", "tags", "add_tag", "remove_tag", "add_field"]
>>>>>>> ea56e216

  public
  def initialize(params)
    super
    config_init(params)
  end # def initialize

  public
  def register
    raise "#{self.class}#register must be overidden"
  end # def register

  public
  def prepare_metrics
    @filter_metric = @logger.metrics.timer(self)
  end # def prepare_metrics

  public
  def filter(event)
    raise "#{self.class}#filter must be overidden"
  end # def filter

  public
  def execute(event, &block)
    @filter_metric.time do
      filter(event, &block)
    end
  end # def execute

  # a filter instance should call filter_matched from filter if the event
  # matches the filter's conditions (right type, etc)
  protected
  def filter_matched(event)
    (@add_field or {}).each do |field, value|
      event[field] ||= []
      event[field] = [event[field]] if !event[field].is_a?(Array)
      event[field] << event.sprintf(value)
      @logger.debug("filters/#{self.class.name}: adding value to field",
                    :field => field, :value => value)
    end

    (@add_tag or []).each do |tag|
      @logger.debug("filters/#{self.class.name}: adding tag", :tag => tag)
      event.tags << event.sprintf(tag)
      #event.tags |= [ event.sprintf(tag) ]
    end

    if @remove_tag
      remove_tags = @remove_tag.map do |tag|
        event.sprintf(tag)
      end
      @logger.debug("filters/#{self.class.name}: removing tags", :tags => (event.tags & remove_tags))
      event.tags -= remove_tags
    end
  end # def filter_matched

  protected
  def filter?(event)
    if !@type.empty?
      if event.type != @type
        @logger.debug(["Dropping event because type doesn't match #{@type}", event])
        return false
      end
    end

    if !@tags.empty?
      if (event.tags & @tags).size != @tags.size
        @logger.debug(["Dropping event because tags don't match #{@tags.inspect}", event])
        return false
      end
    end

    if !@exclude_tags.empty?
      if (diff_tags = (event.tags & @exclude_tags)).size != 0
        @logger.debug(["Dropping event because tags contains excluded tags: #{diff_tags.inspect}", event])
        return false
      end
    end

    return true
  end
end # class LogStash::Filters::Base<|MERGE_RESOLUTION|>--- conflicted
+++ resolved
@@ -63,11 +63,7 @@
   #  and the %{@source} piece replaced with that value from the event.
   config :add_field, :validate => :hash, :default => {}
 
-<<<<<<< HEAD
-  RESERVED = ["type", "tags", "add_tag", "add_field", "exclude_tags"]
-=======
-  RESERVED = ["type", "tags", "add_tag", "remove_tag", "add_field"]
->>>>>>> ea56e216
+  RESERVED = ["type", "tags", "add_tag", "remove_tag", "add_field", "exclude_tags"]
 
   public
   def initialize(params)
