--- conflicted
+++ resolved
@@ -5,14 +5,10 @@
     bouncy-castle-java (1.5.0146.1)
     bson (1.4.0)
     bson (1.4.0-java)
-<<<<<<< HEAD
     bunny (0.7.6)
     ffi-rzmq (0.8.2)
-=======
-    bunny (0.7.8)
     cabin (0.1.3)
       json
->>>>>>> cc974ae8
     filewatch (0.3.0)
     gelf (1.1.3)
       json
@@ -53,11 +49,8 @@
 DEPENDENCIES
   awesome_print
   bunny
-<<<<<<< HEAD
   ffi-rzmq
-=======
   cabin (= 0.1.3)
->>>>>>> cc974ae8
   filewatch (~> 0.3.0)
   gelf
   gelfd (~> 0.1.0)
