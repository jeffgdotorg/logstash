# -*- encoding: utf-8 -*-
require File.expand_path('../lib/logstash/version', __FILE__)

Gem::Specification.new do |gem|
  gem.authors       = ["Jordan Sissel", "Pete Fritchman"]
  gem.email         = ["jls@semicomplete.com", "petef@databits.net"]
  gem.description   = %q{scalable log and event management (search, archive, pipeline)}
  gem.summary       = %q{logstash - log and event management}
  gem.homepage      = "http://logstash.net/"
  gem.license       = "Apache License (2.0)"

  gem.files         = `git ls-files`.split($\)
  gem.executables   = gem.files.grep(%r{^bin/}).map{ |f| File.basename(f) }
  gem.test_files    = gem.files.grep(%r{^(test|spec|features)/})
  gem.name          = "logstash"
  gem.require_paths = ["lib"]
  gem.version       = LOGSTASH_VERSION

  # Core dependencies
  gem.add_runtime_dependency "cabin", ["0.5.0"]
  gem.add_runtime_dependency "json"
  gem.add_runtime_dependency "minitest" # for running the tests from the jar
  gem.add_runtime_dependency "pry"
  gem.add_runtime_dependency "stud"

  # Web dependencies
  gem.add_runtime_dependency "ftw", ["~> 0.0.25"]
  gem.add_runtime_dependency "haml"
  gem.add_runtime_dependency "rack"
  gem.add_runtime_dependency "sass"
  gem.add_runtime_dependency "sinatra"

  # Input/Output/Filter dependencies
  #TODO Can these be optional?
  gem.add_runtime_dependency "aws-sdk"
  gem.add_runtime_dependency "heroku"
  gem.add_runtime_dependency "addressable", ["~> 2.2.6"]
  gem.add_runtime_dependency "bunny"
  gem.add_runtime_dependency "ffi"
  gem.add_runtime_dependency "ffi-rzmq", ["0.9.3"]
  gem.add_runtime_dependency "filewatch", ["0.5.0"]
  gem.add_runtime_dependency "gelfd", ["0.2.0"]
  gem.add_runtime_dependency "gelf", ["1.3.2"]
  gem.add_runtime_dependency "gmetric", ["0.1.3"]
  gem.add_runtime_dependency "jls-grok", ["0.10.10"]
  gem.add_runtime_dependency "mail"
  gem.add_runtime_dependency "mongo"
  gem.add_runtime_dependency "metriks"
  gem.add_runtime_dependency "onstomp"
  gem.add_runtime_dependency "redis"
  gem.add_runtime_dependency "riak-client", ["1.0.3"]
  gem.add_runtime_dependency "riemann-client", ["0.0.6"]
  gem.add_runtime_dependency "statsd-ruby", ["0.3.0"]
  gem.add_runtime_dependency "uuidtools" # For generating amqp queue names
  gem.add_runtime_dependency "xml-simple"
  gem.add_runtime_dependency "xmpp4r", ["0.5"]
  gem.add_runtime_dependency "jls-lumberjack", ["0.0.7"]
  gem.add_runtime_dependency "geoip", [">= 1.1.0"]
  gem.add_runtime_dependency "beefcake", "0.3.7"
<<<<<<< HEAD
=======
  gem.add_runtime_dependency "php-serialize" # For input drupal_dblog
  gem.add_runtime_dependency "murmurhash3"
>>>>>>> 3132c2a5
  gem.add_runtime_dependency "rufus-scheduler"

  if RUBY_PLATFORM == 'java'
    gem.platform = RUBY_PLATFORM
    gem.add_runtime_dependency "jruby-elasticsearch", ["0.0.14"]
    gem.add_runtime_dependency "jruby-httpclient"
    gem.add_runtime_dependency "jruby-openssl"
    gem.add_runtime_dependency "jruby-win32ole"
    gem.add_runtime_dependency "jdbc-mysql" # For input drupal_dblog
  else
    gem.add_runtime_dependency "excon"
    gem.add_runtime_dependency "mysql2" # For input drupal_dblog
  end

  if RUBY_VERSION >= '1.9.1'
    gem.add_runtime_dependency "cinch" # cinch requires 1.9.1+
  end

  # These are runtime-deps so you can do 'java -jar logstash.jar rspec <test>'
  gem.add_runtime_dependency "spoon"
  gem.add_runtime_dependency "mocha"
  gem.add_runtime_dependency "shoulda"
  gem.add_runtime_dependency "rspec"
  gem.add_runtime_dependency "insist", "0.0.8"
end<|MERGE_RESOLUTION|>--- conflicted
+++ resolved
@@ -57,11 +57,8 @@
   gem.add_runtime_dependency "jls-lumberjack", ["0.0.7"]
   gem.add_runtime_dependency "geoip", [">= 1.1.0"]
   gem.add_runtime_dependency "beefcake", "0.3.7"
-<<<<<<< HEAD
-=======
   gem.add_runtime_dependency "php-serialize" # For input drupal_dblog
   gem.add_runtime_dependency "murmurhash3"
->>>>>>> 3132c2a5
   gem.add_runtime_dependency "rufus-scheduler"
 
   if RUBY_PLATFORM == 'java'
