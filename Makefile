# Requirements to build:
#   rsync
#   wget or curl
#
JRUBY_VERSION=1.7.4
ELASTICSEARCH_VERSION=0.90.3
#VERSION=$(shell ruby -r./lib/logstash/version -e 'puts LOGSTASH_VERSION')
VERSION=$(shell awk -F\" '/LOGSTASH_VERSION/ {print $$2}' lib/logstash/version.rb)

WITH_JRUBY=java -jar $(shell pwd)/$(JRUBY) -S
JRUBY=vendor/jar/jruby-complete-$(JRUBY_VERSION).jar
JRUBY_URL=http://repository.codehaus.org/org/jruby/jruby-complete/$(JRUBY_VERSION)
JRUBY_CMD=java -jar $(JRUBY)
JRUBYC=$(WITH_JRUBY) jrubyc
ELASTICSEARCH_URL=http://download.elasticsearch.org/elasticsearch/elasticsearch
ELASTICSEARCH=vendor/jar/elasticsearch-$(ELASTICSEARCH_VERSION)
GEOIP=vendor/geoip/GeoLiteCity.dat
GEOIP_URL=http://logstash.objects.dreamhost.com/maxmind/GeoLiteCity-2013-01-18.dat.gz
KIBANA_URL=https://github.com/elasticsearch/kibana/archive/master.tar.gz
PLUGIN_FILES=$(shell git ls-files | egrep '^lib/logstash/(inputs|outputs|filters|codecs)/[^/]+$$' | egrep -v '/(base|threadable).rb$$|/inputs/ganglia/')
QUIET=@

WGET=$(shell which wget 2>/dev/null)
CURL=$(shell which curl 2>/dev/null)

# OS-specific options
TARCHECK=$(shell tar --help|grep wildcard|wc -l|tr -d ' ')
ifeq (0, $(TARCHECK))
TAR_OPTS=
else
TAR_OPTS=--wildcards
endif

TESTS=$(wildcard spec/support/*.rb spec/filters/*.rb spec/examples/*.rb spec/codecs/*.rb spec/conditionals/*.rb spec/event.rb spec/jar.rb)
#spec/outputs/graphite.rb spec/outputs/email.rb)
default:
	@echo "Make targets you might be interested in:"
	@echo "  flatjar -- builds the flatjar jar"
	@echo "  flatjar-test -- runs the test suite against the flatjar"
	@echo "  jar -- builds the monolithic jar"
	@echo "  jar-test -- runs the test suite against the monolithic jar"

# Figure out if we're using wget or curl
.PHONY: wget-or-curl
wget-or-curl:
ifeq ($(CURL),)
ifeq ($(WGET),)
	@echo "wget or curl are required."
	exit 1
else
DOWNLOAD_COMMAND=wget -q --no-check-certificate -O
endif
else
DOWNLOAD_COMMAND=curl -s -L -k -o
endif

# Compile config grammar (ragel -> ruby)
.PHONY: compile-grammar
compile-grammar: lib/logstash/config/grammar.rb
lib/logstash/config/grammar.rb: lib/logstash/config/grammar.treetop
	$(QUIET)$(MAKE) -C lib/logstash/config grammar.rb

.PHONY: clean
clean:
	@echo "=> Cleaning up"
	-$(QUIET)rm -rf .bundle
	-$(QUIET)rm -rf build
	-$(QUIET)rm -rf vendor
	-$(QUIET)rm -f pkg/*.deb

.PHONY: compile
compile: compile-grammar compile-runner | build/ruby

.PHONY: compile-runner
compile-runner: build/ruby/logstash/runner.class
build/ruby/logstash/runner.class: lib/logstash/runner.rb | build/ruby $(JRUBY)
	#$(QUIET)(cd lib; $(JRUBYC) -5 -t ../build/ruby logstash/runner.rb)
	$(QUIET)(cd lib; $(JRUBYC) -t ../build/ruby logstash/runner.rb)

.PHONY: copy-ruby-files
copy-ruby-files: | build/ruby
	@# Copy lib/ and test/ files to the root
	$(QUIET)rsync -a --include "*/" --include "*.rb" --exclude "*" ./lib/ ./test/ ./build/ruby
	$(QUIET)rsync -a ./spec ./build/ruby
	$(QUIET)rsync -a ./locales ./build/ruby
	@# Delete any empty directories copied by rsync.
	$(QUIET)find ./build/ruby -type d -empty -delete

vendor:
	$(QUIET)mkdir $@

vendor/jar: | vendor
	$(QUIET)mkdir $@

build-jruby: $(JRUBY)

$(JRUBY): | vendor/jar
	$(QUIET)echo " ==> Downloading jruby $(JRUBY_VERSION)"
	$(QUIET)$(DOWNLOAD_COMMAND) $@ http://repository.codehaus.org/org/jruby/jruby-complete/$(JRUBY_VERSION)/jruby-complete-$(JRUBY_VERSION).jar

vendor/jar/elasticsearch-$(ELASTICSEARCH_VERSION).tar.gz: | wget-or-curl vendor/jar
	@echo "=> Fetching elasticsearch"
	$(QUIET)$(DOWNLOAD_COMMAND) $@ $(ELASTICSEARCH_URL)/elasticsearch-$(ELASTICSEARCH_VERSION).tar.gz

vendor/jar/graphtastic-rmiclient.jar: | wget-or-curl vendor/jar
	@echo "=> Fetching graphtastic rmi client jar"
	$(QUIET)$(DOWNLOAD_COMMAND) $@ http://cloud.github.com/downloads/NickPadilla/GraphTastic/graphtastic-rmiclient.jar

.PHONY: vendor-elasticsearch
vendor-elasticsearch: $(ELASTICSEARCH)
$(ELASTICSEARCH): $(ELASTICSEARCH).tar.gz | vendor/jar
	@echo "=> Pulling the jars out of $<"
	$(QUIET)tar -C $(shell dirname $@) -xf $< $(TAR_OPTS) --exclude '*sigar*' \
		'elasticsearch-$(ELASTICSEARCH_VERSION)/lib/*.jar'

vendor/geoip: | vendor
	$(QUIET)mkdir $@

<<<<<<< HEAD
$(GEOIP): | vendor/geoip
	$(QUIET)wget -q -O $@.tmp.gz $(GEOIP_URL) 
	$(QUIET)gzip -dc $@.tmp.gz > $@.tmp
	$(QUIET)mv $@.tmp $@
=======
$(GEOIP): | wget-or-curl vendor/geoip
	$(QUIET)$(DOWNLOAD_COMMAND) %@ $(GEOIP_URL) | gzip -dc - > $@
>>>>>>> a82f4176

# Always run vendor/bundle
.PHONY: fix-bundler
fix-bundler:
	-$(QUIET)rm -rf .bundle

.PHONY: vendor-gems
vendor-gems: | vendor/bundle

.PHONY: vendor/bundle
vendor/bundle: | vendor $(JRUBY)
	@echo "=> Installing gems to $@..."
	@#$(QUIET)GEM_HOME=$(GEM_HOME) $(JRUBY_CMD) --1.9 $(GEM_HOME)/bin/bundle install --deployment
	$(QUIET)GEM_HOME=./vendor/bundle/jruby/1.9/ GEM_PATH= $(JRUBY_CMD) --1.9 ./gembag.rb logstash.gemspec
	@# Purge old version of json
	#$(QUIET)GEM_HOME=./vendor/bundle/jruby/1.9/ GEM_PATH= $(JRUBY_CMD) --1.9 -S gem uninstall json -v 1.6.5
	@# Purge old versions of gems installed because gembag doesn't do
	@# dependency resolution correctly.
	$(QUIET)GEM_HOME=./vendor/bundle/jruby/1.9/ GEM_PATH= $(JRUBY_CMD) --1.9 -S gem uninstall addressable -v 2.2.8
	@# uninstall the newer ffi (1.1.5 vs 1.3.1) because that's what makes
	@#dependencies happy (launchy wants ffi 1.1.x)
	#$(QUIET)GEM_HOME=./vendor/bundle/jruby/1.9/ GEM_PATH= $(JRUBY_CMD) --1.9 -S gem uninstall ffi -v 1.3.1
	@# Purge any junk that fattens our jar without need!
	@# The riak gem includes previous gems in the 'pkg' dir. :(
	-rm -rf $@/jruby/1.9/gems/riak-client-1.0.3/pkg
	@# Purge any rspec or test directories
	-rm -rf $@/jruby/1.9/gems/*/spec $@/jruby/1.9/gems/*/test
	@# Purge any comments in ruby code.
	@#-find $@/jruby/1.9/gems/ -name '*.rb' | xargs -n1 sed -i -re '/^[ \t]*#/d; /^[ \t]*$$/d'
	touch $@

build:
	-$(QUIET)mkdir -p $@

build/ruby: | build
	-$(QUIET)mkdir -p $@

# TODO(sissel): Update this to be like.. functional.
# TODO(sissel): Skip sigar?
# Run this one always? Hmm..
.PHONY: build/monolith
build/monolith: $(ELASTICSEARCH) $(JRUBY) $(GEOIP) vendor-gems | build
build/monolith: vendor/ua-parser/regexes.yaml
build/monolith: vendor/kibana
build/monolith: compile copy-ruby-files vendor/jar/graphtastic-rmiclient.jar
	-$(QUIET)mkdir -p $@
	@# Unpack all the 3rdparty jars and any jars in gems
	$(QUIET)find $$PWD/vendor/bundle $$PWD/vendor/jar -name '*.jar' \
	| (cd $@; xargs -n1 jar xf)
	@# Merge all service file in all 3rdparty jars
	$(QUIET)mkdir -p $@/META-INF/services/
	$(QUIET)find $$PWD/vendor/bundle $$PWD/vendor/jar -name '*.jar' \
	| xargs $(JRUBY_CMD) extract_services.rb -o $@/META-INF/services
	@# copy openssl/lib/shared folders/files to root of jar
	@#- need this for openssl to work with JRuby
	$(QUIET)mkdir -p $@/openssl
	$(QUIET)mkdir -p $@/jopenssl
	$(QUIET)cp -r $$PWD/vendor/bundle/jruby/1.9/gems/jruby-openss*/lib/shared/openssl/* $@/openssl
	$(QUIET)cp -r $$PWD/vendor/bundle/jruby/1.9/gems/jruby-openss*/lib/shared/jopenssl/* $@/jopenssl
	$(QUIET)cp -r $$PWD/vendor/bundle/jruby/1.9/gems/jruby-openss*/lib/shared/openssl.rb $@/openssl.rb
	@# Purge any extra files we don't need in META-INF (like manifests and
	@# signature files)
	-$(QUIET)rm -f $@/META-INF/*.LIST
	-$(QUIET)rm -f $@/META-INF/*.MF
	-$(QUIET)rm -f $@/META-INF/*.RSA
	-$(QUIET)rm -f $@/META-INF/*.SF
	-$(QUIET)rm -f $@/META-INF/NOTICE $@/META-INF/NOTICE.txt
	-$(QUIET)rm -f $@/META-INF/LICENSE $@/META-INF/LICENSE.txt
	-$(QUIET)mkdir -p $@/vendor/ua-parser
	-$(QUIET)cp vendor/ua-parser/regexes.yaml $@/vendor/ua-parser
	$(QUIET)cp $(GEOIP) $@/
	-$(QUIET)rsync -a vendor/kibana/ $@/vendor/kibana/

vendor/ua-parser/: | build
	$(QUIET)mkdir $@

vendor/ua-parser/regexes.yaml: | vendor/ua-parser/
	$(QUIET)$(DOWNLOAD_COMMAND) $@ https://raw.github.com/tobie/ua-parser/master/regexes.yaml

# Learned how to do pack gems up into the jar mostly from here:
# http://blog.nicksieger.com/articles/2009/01/10/jruby-1-1-6-gems-in-a-jar
VENDOR_DIR=$(shell ls -d vendor/bundle/jruby/*)
jar: build/logstash-$(VERSION)-monolithic.jar
build/logstash-$(VERSION)-monolithic.jar: | build/monolith
build/logstash-$(VERSION)-monolithic.jar: JAR_ARGS=-C build/ruby .
build/logstash-$(VERSION)-monolithic.jar: JAR_ARGS+=-C build/monolith .
build/logstash-$(VERSION)-monolithic.jar: JAR_ARGS+=-C $(VENDOR_DIR) gems
build/logstash-$(VERSION)-monolithic.jar: JAR_ARGS+=-C $(VENDOR_DIR) specifications
build/logstash-$(VERSION)-monolithic.jar: JAR_ARGS+=-C lib logstash/certs
build/logstash-$(VERSION)-monolithic.jar: JAR_ARGS+=patterns
build/logstash-$(VERSION)-monolithic.jar:
	$(QUIET)rm -f $@
	$(QUIET)jar cfe $@ logstash.runner $(JAR_ARGS)
	@echo "Created $@"

.PHONY: build/logstash-$(VERSION)-monolithic.jar

build/flatgems: | build vendor/bundle
	mkdir $@
	for i in $(VENDOR_DIR)/gems/*/lib $(VENDOR_DIR)/gems/*/data; do \
		rsync -a $$i/ $@/$$(basename $$i) ; \
	done
	@# Until I implement something that looks at the 'require_paths' from
	@# all the gem specs.
	$(QUIET)rsync -a $(VENDOR_DIR)/gems/jruby-openssl-*/lib/shared/jopenssl.jar $@/lib
	#$(QUIET)rsync -a $(VENDOR_DIR)/gems/sys-uname-*/lib/unix/ $@/lib
	@# Other lame hacks to get crap to work.
	$(QUIET)rsync -a $(VENDOR_DIR)/gems/sass-*/VERSION_NAME $@/root/
	$(QUIET)rsync -a $(VENDOR_DIR)/gems/user_agent_parser-*/vendor/ua-parser $@/vendor

flatjar-test:
	# chdir away from the project directory to make sure things work in isolation.
	cd / && GEM_HOME= GEM_PATH= java -jar $(PWD)/build/logstash-$(VERSION)-flatjar.jar rspec $(TESTS) --fail-fast
	#cd / && GEM_HOME= GEM_PATH= java -jar $(PWD)/build/logstash-$(VERSION)-flatjar.jar rspec spec/jar.rb

jar-test:
	cd / && GEM_HOME= GEM_PATH= java -jar $(PWD)/build/logstash-$(VERSION)-monolithic.jar rspec $(TESTS) --fail-fast
	#cd / && GEM_HOME= GEM_PATH= java -jar $(PWD)/build/logstash-$(VERSION)-monolithic.jar rspec spec/jar.rb

flatjar-test-and-report:
	GEM_HOME= GEM_PATH= java -jar build/logstash-$(VERSION)-flatjar.jar rspec $(TESTS) --format h --out build/results.flatjar.html

jar-test-and-report:
	GEM_HOME= GEM_PATH= java -jar build/logstash-$(VERSION)-monolithic.jar rspec $(TESTS) --format h --out build/results.monolithic.html

flatjar: build/logstash-$(VERSION)-flatjar.jar
build/jar: | build build/flatgems build/monolith
	$(QUIET)mkdir build/jar
	$(QUIET)rsync -a build/flatgems/root/ build/flatgems/lib/ build/monolith/ build/ruby/ patterns build/flatgems/data build/jar/
	$(QUIET)(cd lib; rsync -a --delete logstash/certs/ ../build/jar/logstash/certs)

build/logstash-$(VERSION)-flatjar.jar: | build/jar
	$(QUIET)rm -f $@
	$(QUIET)jar cfe $@ logstash.runner -C build/jar .
	@echo "Created $@"

update-jar: copy-ruby-files compile build/ruby/logstash/runner.class
	$(QUIET)jar uf build/logstash-$(VERSION)-monolithic.jar -C build/ruby .

update-flatjar: copy-ruby-files compile build/ruby/logstash/runner.class
	$(QUIET)jar uf build/logstash-$(VERSION)-flatjar.jar -C build/ruby .

.PHONY: test
test: | $(JRUBY) vendor-elasticsearch
	GEM_HOME= GEM_PATH= bin/logstash rspec --order rand --fail-fast $(TESTS)


.PHONY: docs
docs: docgen doccopy docindex

doccopy: $(addprefix build/,$(shell git ls-files | grep '^docs/')) | build/docs
docindex: build/docs/index.html

docgen: $(addprefix build/docs/,$(subst lib/logstash/,,$(subst .rb,.html,$(PLUGIN_FILES))))

build/docs: build
	-$(QUIET)mkdir $@

build/docs/inputs build/docs/filters build/docs/outputs build/docs/codecs: | build/docs
	-$(QUIET)mkdir $@

# bluecloth gem doesn't work on jruby. Use ruby.
build/docs/inputs/%.html: lib/logstash/inputs/%.rb docs/docgen.rb docs/plugin-doc.html.erb | build/docs/inputs
	$(QUIET)ruby docs/docgen.rb -o build/docs $<
	$(QUIET)sed -i -re 's/%VERSION%/$(VERSION)/g' $@
	$(QUIET)sed -i -re 's/%ELASTICSEARCH_VERSION%/$(ELASTICSEARCH_VERSION)/g' $@
build/docs/filters/%.html: lib/logstash/filters/%.rb docs/docgen.rb docs/plugin-doc.html.erb | build/docs/filters
	$(QUIET)ruby docs/docgen.rb -o build/docs $<
	$(QUIET)sed -i -re 's/%VERSION%/$(VERSION)/g' $@
	$(QUIET)sed -i -re 's/%ELASTICSEARCH_VERSION%/$(ELASTICSEARCH_VERSION)/g' $@
build/docs/outputs/%.html: lib/logstash/outputs/%.rb docs/docgen.rb docs/plugin-doc.html.erb | build/docs/outputs
	$(QUIET)ruby docs/docgen.rb -o build/docs $<
	$(QUIET)sed -i -re 's/%VERSION%/$(VERSION)/g' $@
	$(QUIET)sed -i -re 's/%ELASTICSEARCH_VERSION%/$(ELASTICSEARCH_VERSION)/g' $@
build/docs/codecs/%.html: lib/logstash/codecs/%.rb docs/docgen.rb docs/plugin-doc.html.erb | build/docs/codecs
	$(QUIET)ruby docs/docgen.rb -o build/docs $<
	$(QUIET)sed -i -re 's/%VERSION%/$(VERSION)/g' $@

build/docs/%: docs/% lib/logstash/version.rb Makefile
	@echo "Copying $< (to $@)"
	-$(QUIET)mkdir -p $(shell dirname $@)
	$(QUIET)cp $< $@
	$(QUIET)sed -i -re 's/%VERSION%/$(VERSION)/g' $@
	$(QUIET)sed -i -re 's/%ELASTICSEARCH_VERSION%/$(ELASTICSEARCH_VERSION)/g' $@

build/docs/index.html: $(addprefix build/docs/,$(subst lib/logstash/,,$(subst .rb,.html,$(PLUGIN_FILES))))
build/docs/index.html: docs/generate_index.rb lib/logstash/version.rb docs/index.html.erb Makefile
	@echo "Building documentation index.html"
	$(QUIET)ruby $< build/docs > $@
	$(QUIET)sed -i -re 's/%VERSION%/$(VERSION)/g' $@
	$(QUIET)sed -i -re 's/%ELASTICSEARCH_VERSION%/$(ELASTICSEARCH_VERSION)/g' $@

rpm: build/logstash-$(VERSION)-monolithic.jar
	rm -rf build/root
	mkdir -p build/root/opt/logstash
	cp -rp patterns build/root/opt/logstash/patterns
	cp build/logstash-$(VERSION)-monolithic.jar build/root/opt/logstash
	(cd build; fpm -t rpm -d jre -a noarch -n logstash -v $(VERSION) -s dir -C root opt)

.PHONY: patterns
patterns:
	curl https://nodeload.github.com/logstash/grok-patterns/tarball/master | tar zx
	mv logstash-grok-patterns*/* patterns/
	rm -rf logstash-grok-patterns*

## JIRA Interaction section
JIRACLI=/path/to/your/jira-cli-3.1.0/jira.sh

sync-jira-components: $(addprefix create/jiracomponent/,$(subst lib/logstash/,,$(subst .rb,,$(PLUGIN_FILES))))
	-$(QUIET)$(JIRACLI) --action run --file tmp_jira_action_list --continue > /dev/null 2>&1
	$(QUIET)rm tmp_jira_action_list

create/jiracomponent/%:
	$(QUIET)echo "--action addComponent --project LOGSTASH --name $(subst create/jiracomponent/,,$@)" >> tmp_jira_action_list

## Release note section (up to you if/how/when to integrate in docs)
# Collect the details of:
#  - merged pull request from GitHub since last release
#  - issues for FixVersion from JIRA

# Note on used Github logic
# We parse the commit between the last tag (should be the last release) and HEAD
# to extract all the notice about merged pull requests.

# Note on used JIRA release note URL
# The JIRA Release note list all issues (even open ones)
# with Fix Version assigned to target version
# So one must verify manually that there is no open issue left (TODO use JIRACLI)

# This is the ID for a version item in jira, can be obtained by CLI
# or through the Version URL https://logstash.jira.com/browse/LOGSTASH/fixforversion/xxx
JIRA_VERSION_ID=10820

releaseNote:
	-$(QUIET)rm releaseNote.html
	$(QUIET)curl -si "https://logstash.jira.com/secure/ReleaseNote.jspa?version=$(JIRA_VERSION_ID)&projectId=10020" | sed -n '/<textarea.*>/,/<\/textarea>/p' | grep textarea -v >> releaseNote.html
	$(QUIET)ruby pull_release_note.rb

package:
	[ ! -f build/logstash-$(VERSION)-flatjar.jar ] \
		&& make build/logstash-$(VERSION)-flatjar.jar ; \
	(cd pkg; \
		./build.sh ubuntu 12.10; \
		./build.sh centos 6; \
		./build.sh debian 6; \
	)

vendor/kibana: | build
	$(QUIET)mkdir vendor/kibana || true
	$(DOWNLOAD_COMMAND) - $(KIBANA_URL) | tar -C $@ -zx --strip-components=1
	$(QUIET)mv vendor/kibana/dashboards/logstash.json vendor/kibana/dashboards/default.json<|MERGE_RESOLUTION|>--- conflicted
+++ resolved
@@ -116,15 +116,10 @@
 vendor/geoip: | vendor
 	$(QUIET)mkdir $@
 
-<<<<<<< HEAD
 $(GEOIP): | vendor/geoip
-	$(QUIET)wget -q -O $@.tmp.gz $(GEOIP_URL) 
+	$(QUIET)$(DOWNLOAD_COMMAND) $@.tmp.gz $(GEOIP_URL)
 	$(QUIET)gzip -dc $@.tmp.gz > $@.tmp
 	$(QUIET)mv $@.tmp $@
-=======
-$(GEOIP): | wget-or-curl vendor/geoip
-	$(QUIET)$(DOWNLOAD_COMMAND) %@ $(GEOIP_URL) | gzip -dc - > $@
->>>>>>> a82f4176
 
 # Always run vendor/bundle
 .PHONY: fix-bundler
